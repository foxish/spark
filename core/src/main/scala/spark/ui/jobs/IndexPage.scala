--- conflicted
+++ resolved
@@ -21,25 +21,15 @@
 
 import javax.servlet.http.HttpServletRequest
 
-<<<<<<< HEAD
-import scala.collection.mutable.HashMap
-=======
->>>>>>> e87de037
-import scala.collection.mutable.HashSet
 import scala.Some
 import scala.xml.{NodeSeq, Node}
 
 import spark.scheduler.cluster.TaskInfo
 import spark.scheduler.Stage
 import spark.storage.StorageLevel
-<<<<<<< HEAD
-import spark.ui.UIUtils._
-import spark.ui.Page._
-=======
 import spark.ui.Page._
 import spark.ui.UIUtils._
 import spark.Utils
->>>>>>> e87de037
 
 /** Page showing list of all ongoing and recently finished stages and pools*/
 private[spark] class IndexPage(parent: JobProgressUI) {
@@ -56,52 +46,11 @@
       activeTime += t.timeRunning(now)
     }
 
-<<<<<<< HEAD
     val activeStagesTable = new StageTable(activeStages, parent)
     val completedStagesTable = new StageTable(completedStages, parent)
     val failedStagesTable = new StageTable(failedStages, parent)
 
     val poolTable = new PoolTable(parent.stagePagePoolSource, listener)
-
-    val content = <div class="row">
-                    <div class="span12">
-                      <ul class="unstyled">
-                        <li><strong>Active Stages Number:</strong> {activeStages.size} </li>
-                        <li><strong>Completed Stages Number:</strong> {completedStages.size} </li>
-                        <li><strong>Failed Stages Number:</strong> {failedStages.size} </li>
-                        <li><strong>Scheduling Mode:</strong> {parent.sc.getSchedulingMode}</li>
-                      </ul>
-                    </div>
-                  </div> ++
-                  <h3>Pools </h3> ++ poolTable.toNodeSeq ++
-                  <h3>Active Stages : {activeStages.size}</h3> ++
-                  activeStagesTable.toNodeSeq++
-                  <h3>Completed Stages : {completedStages.size}</h3> ++
-                  completedStagesTable.toNodeSeq++
-                  <h3>Failed Stages : {failedStages.size}</h3> ++
-                  failedStagesTable.toNodeSeq
-
-    headerSparkPage(content, parent.sc, "Spark Stages/Pools", Jobs)
-=======
-    /** Special table which merges two header cells. */
-    def stageTable[T](makeRow: T => Seq[Node], rows: Seq[T]): Seq[Node] = {
-      <table class="table table-bordered table-striped table-condensed sortable">
-        <thead>
-          <th>Stage Id</th>
-          <th>Origin</th>
-          <th>Submitted</th>
-          <th>Duration</th>
-          <th colspan="2">Tasks: Complete/Total</th>
-          <th>Shuffle Read</th>
-          <th>Shuffle Write</th>
-          <th>Stored RDD</th>
-        </thead>
-        <tbody>
-          {rows.map(r => makeRow(r))}
-        </tbody>
-      </table>
-    }
-
     val summary: NodeSeq =
      <div>
        <ul class="unstyled">
@@ -121,79 +70,23 @@
               {Utils.memoryBytesToString(listener.totalShuffleWrite)}
             </li>
          }
+          <li><strong>Active Stages Number:</strong> {activeStages.size} </li>
+          <li><strong>Completed Stages Number:</strong> {completedStages.size} </li>
+          <li><strong>Failed Stages Number:</strong> {failedStages.size} </li>
+          <li><strong>Scheduling Mode:</strong> {parent.sc.getSchedulingMode}</li>
+
        </ul>
      </div>
-    val activeStageTable: NodeSeq = stageTable(stageRow, activeStages)
-    val completedStageTable = stageTable(stageRow, completedStages)
-    val failedStageTable: NodeSeq = stageTable(stageRow, failedStages)
 
-    val content = summary ++
-                  <h2>Active Stages</h2> ++ activeStageTable ++
-                  <h2>Completed Stages</h2>  ++ completedStageTable ++
-                  <h2>Failed Stages</h2>  ++ failedStageTable
+    val content = summary ++ 
+                  <h3>Pools </h3> ++ poolTable.toNodeSeq ++
+                  <h3>Active Stages : {activeStages.size}</h3> ++
+                  activeStagesTable.toNodeSeq++
+                  <h3>Completed Stages : {completedStages.size}</h3> ++
+                  completedStagesTable.toNodeSeq++
+                  <h3>Failed Stages : {failedStages.size}</h3> ++
+                  failedStagesTable.toNodeSeq
 
     headerSparkPage(content, parent.sc, "Spark Stages", Jobs)
   }
-
-  def getElapsedTime(submitted: Option[Long], completed: Long): String = {
-    submitted match {
-      case Some(t) => parent.formatDuration(completed - t)
-      case _ => "Unknown"
-    }
-  }
-
-  def makeProgressBar(started: Int, completed: Int, total: Int): Seq[Node] = {
-    val completeWidth = "width: %s%%".format((completed.toDouble/total)*100)
-    val startWidth = "width: %s%%".format((started.toDouble/total)*100)
-
-    <div class="progress" style="height: 15px; margin-bottom: 0px">
-      <div class="bar" style={completeWidth}></div>
-      <div class="bar bar-info" style={startWidth}></div>
-    </div>
-  }
-
-
-  def stageRow(s: Stage): Seq[Node] = {
-    val submissionTime = s.submissionTime match {
-      case Some(t) => dateFmt.format(new Date(t))
-      case None => "Unknown"
-    }
-
-    val shuffleRead = listener.stageToShuffleRead.getOrElse(s.id, 0L) match {
-      case 0 => ""
-      case b => Utils.memoryBytesToString(b)
-    }
-    val shuffleWrite = listener.stageToShuffleWrite.getOrElse(s.id, 0L) match {
-      case 0 => ""
-      case b => Utils.memoryBytesToString(b)
-    }
-
-    val startedTasks = listener.stageToTasksActive.getOrElse(s.id, HashSet[TaskInfo]()).size
-    val completedTasks = listener.stageToTasksComplete.getOrElse(s.id, 0)
-    val totalTasks = s.numPartitions
-
-    <tr>
-      <td>{s.id}</td>
-      <td><a href={"/stages/stage?id=%s".format(s.id)}>{s.name}</a></td>
-      <td>{submissionTime}</td>
-      <td>{getElapsedTime(s.submissionTime,
-             s.completionTime.getOrElse(System.currentTimeMillis()))}</td>
-      <td class="progress-cell">{makeProgressBar(startedTasks, completedTasks, totalTasks)}</td>
-      <td style="border-left: 0; text-align: center;">{completedTasks} / {totalTasks}
-        {listener.stageToTasksFailed.getOrElse(s.id, 0) match {
-        case f if f > 0 => "(%s failed)".format(f)
-        case _ =>
-      }}
-      </td>
-      <td>{shuffleRead}</td>
-      <td>{shuffleWrite}</td>
-      <td>{if (s.rdd.getStorageLevel != StorageLevel.NONE) {
-             <a href={"/storage/rdd?id=%s".format(s.rdd.id)}>
-               {Option(s.rdd.name).getOrElse(s.rdd.id)}
-             </a>
-          }}
-      </td>
-    </tr>
->>>>>>> e87de037
-  }
 }